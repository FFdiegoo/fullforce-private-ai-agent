import type { SupabaseClient } from '@supabase/supabase-js';
<<<<<<< HEAD
import { DocumentProcessor } from './documentProcessor.ts';
import { EmbeddingGenerator } from './embeddingGenerator.ts';
import { VectorStore } from './vectorStore.ts';
import type { DocumentMetadata, ProcessingOptions } from './types.ts';
import { RAG_CONFIG } from './config.ts';
=======
import { DocumentProcessor } from './documentProcessor';
import { EmbeddingGenerator } from './embeddingGenerator';
import { VectorStore } from './vectorStore';
import type { DocumentMetadata, ProcessingOptions } from './types';
import { RAG_CONFIG } from './config';
>>>>>>> 17404064

export class RAGPipeline {
  private supabaseAdmin: SupabaseClient;
  private documentProcessor: DocumentProcessor;
  private embeddingGenerator: EmbeddingGenerator;
  private vectorStore: VectorStore;

  constructor(supabaseAdmin: SupabaseClient, openAIKey: string) {
    this.supabaseAdmin = supabaseAdmin;
    this.documentProcessor = new DocumentProcessor(supabaseAdmin);
    this.embeddingGenerator = new EmbeddingGenerator(openAIKey);
    this.vectorStore = new VectorStore(supabaseAdmin);
  }

  async processDocument(
    metadata: DocumentMetadata,
    options: ProcessingOptions
  ): Promise<number> {
    try {
      console.log(`🔄 Starting RAG pipeline for document: ${metadata.filename}`);

      // Step 1: Process document and create chunks
      console.log('📄 Processing document and creating chunks...');
      const rawChunks = await this.documentProcessor.processDocument(metadata, options);
      console.log(`✅ Created ${rawChunks.length} chunks`);

      // Step 2: Generate embeddings for chunks
      console.log('🧠 Generating embeddings for chunks...');
      const embeddedChunks = await this.embeddingGenerator.generateEmbeddings(
        rawChunks,
        RAG_CONFIG.embeddingModel
      );
      console.log(`✅ Generated ${embeddedChunks.length} embeddings`);

      // Step 3: Store chunks with embeddings in vector store
      console.log('💾 Storing chunks with embeddings...');
      await this.vectorStore.storeChunks(embeddedChunks);
      console.log(`✅ Stored ${embeddedChunks.length} chunks in vector store`);

      // Step 4: Done
      console.log('✅ Document processing complete');
      return embeddedChunks.length;
    } catch (error) {
      console.error(
        `❌ Error in RAG pipeline for document ${metadata.filename}:`,
        error
      );
      throw error;
    }
  }

  async searchSimilarDocuments(query: string): Promise<any[]> {
    try {
      console.log(`🔍 Searching for documents similar to: "${query.substring(0, 50)}..."`);
      
      // Generate embedding for query
      const embeddingResponse = await this.embeddingGenerator.generateEmbeddings(
        [{ content: query, metadata: {} as DocumentMetadata, chunk_index: 0 }],
        RAG_CONFIG.embeddingModel
      );

      if (embeddingResponse.length === 0 || !embeddingResponse[0].embedding) {
        throw new Error('Failed to generate query embedding');
      }

      // Search for similar documents
      const results = await this.vectorStore.searchSimilarDocuments(
        embeddingResponse[0].embedding,
        RAG_CONFIG.similarityThreshold,
        RAG_CONFIG.maxResults
      );
      
      console.log(`✅ Found ${results.length} similar documents`);
      return results;
    } catch (error) {
      console.error('❌ Error searching similar documents:', error);
      return [];
    }
  }
}<|MERGE_RESOLUTION|>--- conflicted
+++ resolved
@@ -1,17 +1,9 @@
 import type { SupabaseClient } from '@supabase/supabase-js';
-<<<<<<< HEAD
-import { DocumentProcessor } from './documentProcessor.ts';
-import { EmbeddingGenerator } from './embeddingGenerator.ts';
-import { VectorStore } from './vectorStore.ts';
-import type { DocumentMetadata, ProcessingOptions } from './types.ts';
-import { RAG_CONFIG } from './config.ts';
-=======
 import { DocumentProcessor } from './documentProcessor';
 import { EmbeddingGenerator } from './embeddingGenerator';
 import { VectorStore } from './vectorStore';
 import type { DocumentMetadata, ProcessingOptions } from './types';
 import { RAG_CONFIG } from './config';
->>>>>>> 17404064
 
 export class RAGPipeline {
   private supabaseAdmin: SupabaseClient;
@@ -33,12 +25,10 @@
     try {
       console.log(`🔄 Starting RAG pipeline for document: ${metadata.filename}`);
 
-      // Step 1: Process document and create chunks
       console.log('📄 Processing document and creating chunks...');
       const rawChunks = await this.documentProcessor.processDocument(metadata, options);
       console.log(`✅ Created ${rawChunks.length} chunks`);
 
-      // Step 2: Generate embeddings for chunks
       console.log('🧠 Generating embeddings for chunks...');
       const embeddedChunks = await this.embeddingGenerator.generateEmbeddings(
         rawChunks,
@@ -46,12 +36,10 @@
       );
       console.log(`✅ Generated ${embeddedChunks.length} embeddings`);
 
-      // Step 3: Store chunks with embeddings in vector store
       console.log('💾 Storing chunks with embeddings...');
       await this.vectorStore.storeChunks(embeddedChunks);
       console.log(`✅ Stored ${embeddedChunks.length} chunks in vector store`);
 
-      // Step 4: Done
       console.log('✅ Document processing complete');
       return embeddedChunks.length;
     } catch (error) {
@@ -66,8 +54,7 @@
   async searchSimilarDocuments(query: string): Promise<any[]> {
     try {
       console.log(`🔍 Searching for documents similar to: "${query.substring(0, 50)}..."`);
-      
-      // Generate embedding for query
+
       const embeddingResponse = await this.embeddingGenerator.generateEmbeddings(
         [{ content: query, metadata: {} as DocumentMetadata, chunk_index: 0 }],
         RAG_CONFIG.embeddingModel
@@ -77,13 +64,12 @@
         throw new Error('Failed to generate query embedding');
       }
 
-      // Search for similar documents
       const results = await this.vectorStore.searchSimilarDocuments(
         embeddingResponse[0].embedding,
         RAG_CONFIG.similarityThreshold,
         RAG_CONFIG.maxResults
       );
-      
+
       console.log(`✅ Found ${results.length} similar documents`);
       return results;
     } catch (error) {
