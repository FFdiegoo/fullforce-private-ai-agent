--- conflicted
+++ resolved
@@ -1,13 +1,9 @@
-export default function Home() {
-    return (
-<<<<<<< HEAD
-      <div style={{ padding: 52 }}>
-=======
-      <div style={{ padding: 49 }}>
->>>>>>> 061bd434
-        <h1>FullForce Private AI Agent</h1>
-        <p>Welkom bij je inhouse AI chatbot basis.</p>
-      </div>
-    )
-  }
+export default function Home() {
+    return (
+      <div style={{ padding: 51 }}>
+        <h1>FullForce Private AI Agent</h1>
+        <p>Welkom bij je inhouse AI chatbot basis.</p>
+      </div>
+    )
+  }
   