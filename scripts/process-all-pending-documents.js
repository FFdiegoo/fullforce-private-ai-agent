--- conflicted
+++ resolved
@@ -1,10 +1,8 @@
 #!/usr/bin/env node
 
-// fetch polyfill (Node < 18)
+// ---- fetch polyfill (voor Node < 18; onschadelijk op >=18) ----
 let _undici;
-try {
-  _undici = require('undici');
-} catch {}
+try { _undici = require('undici'); } catch {}
 if (_undici) {
   const { fetch, Headers, Request, Response } = _undici;
   Object.assign(global, { fetch, Headers, Request, Response });
@@ -15,20 +13,21 @@
   } catch {}
 }
 
-<<<<<<< HEAD
+// ---- ts-node CJS hook + env laden ----
 require('ts-node').register({ transpileOnly: true, compilerOptions: { module: 'commonjs' } });
-=======
-require('ts-node/register');
->>>>>>> 17404064
 require('dotenv').config({ path: '.env.local' });
 
+// ---- imports ----
 const { createClient } = require('@supabase/supabase-js');
 const pdfParse = require('pdf-parse');
 const mammoth = require('mammoth');
 const path = require('path');
-const { RAGPipeline } = require('../lib/rag/pipeline');
-const { RAG_CONFIG, openaiApiKey } = require('../lib/rag/config');
-
+
+// ✅ Let op de .ts extensies hieronder (je roept aan vanuit een .js script)
+const { RAGPipeline } = require('../lib/rag/pipeline.ts');
+const { RAG_CONFIG, openaiApiKey } = require('../lib/rag/config.ts');
+
+// ---- config ----
 const CONFIG = {
   SUPABASE_URL: process.env.NEXT_PUBLIC_SUPABASE_URL,
   SUPABASE_KEY: process.env.SUPABASE_SERVICE_ROLE_KEY,
@@ -65,13 +64,7 @@
   ]);
 }
 
-const summary = {
-  total: 0,
-  processed_ok: 0,
-  needs_ocr: 0,
-  retried: 0,
-  failed: 0,
-};
+const summary = { total: 0, processed_ok: 0, needs_ocr: 0, retried: 0, failed: 0 };
 
 async function main() {
   try {
@@ -97,14 +90,12 @@
       const batch = batches[i];
       console.log(`\n🔄 Processing batch ${i + 1}/${batches.length} (${batch.length} docs)`);
       await processBatch(batch, CONFIG.CONCURRENCY);
-      if (i < batches.length - 1) {
-        await delay(CONFIG.DELAY_MS);
-      }
+      if (i < batches.length - 1) await delay(CONFIG.DELAY_MS);
     }
 
     console.log(JSON.stringify({ ok: true, ...summary }));
   } catch (err) {
-    console.error('❌ Fatal error:', err.message);
+    console.error('❌ Fatal error:', err && err.message ? err.message : err);
     process.exit(1);
   }
 }
@@ -123,12 +114,11 @@
   const executing = [];
   for (const doc of docs) {
     const p = processDocument(doc).finally(() => {
-      executing.splice(executing.indexOf(p), 1);
+      const idx = executing.indexOf(p);
+      if (idx > -1) executing.splice(idx, 1);
     });
     executing.push(p);
-    if (executing.length >= concurrency) {
-      await Promise.race(executing);
-    }
+    if (executing.length >= concurrency) await Promise.race(executing);
   }
   await Promise.all(executing);
 }
@@ -141,13 +131,7 @@
   if (!isSupported) {
     await supabaseAdmin
       .from('documents_metadata')
-      .update({
-        processed: false,
-        processed_at: null,
-        needs_ocr: true,
-        chunk_count: 0,
-        last_error: 'needs-ocr',
-      })
+      .update({ processed: false, processed_at: null, needs_ocr: true, chunk_count: 0, last_error: 'needs-ocr' })
       .eq('id', document.id);
     summary.needs_ocr++;
     console.log(`[${document.id}] ${document.filename} | ${mime || ext} | result=needs-ocr`);
@@ -155,8 +139,8 @@
   }
 
   try {
-    const { data: fileData, error: downloadError } = await supabaseAdmin.storage
-      .from('company-docs')
+    const { data: fileData, error: downloadError } = await supabaseAdmin
+      .from('company-docs') // bucket
       .download(document.storage_path);
     if (downloadError) throw new Error(`Failed to download: ${downloadError.message}`);
 
@@ -182,13 +166,7 @@
     if (!textLen) {
       await supabaseAdmin
         .from('documents_metadata')
-        .update({
-          processed: false,
-          processed_at: null,
-          needs_ocr: true,
-          chunk_count: 0,
-          last_error: 'needs-ocr',
-        })
+        .update({ processed: false, processed_at: null, needs_ocr: true, chunk_count: 0, last_error: 'needs-ocr' })
         .eq('id', document.id);
       summary.needs_ocr++;
       console.log(`[${document.id}] ${document.filename} | ${mime || ext} | text_len=0 | result=needs-ocr`);
@@ -208,26 +186,18 @@
 
       await supabaseAdmin
         .from('documents_metadata')
-        .update({
-          processed: true,
-          processed_at: new Date().toISOString(),
-          chunk_count: chunkCount,
-          last_error: null,
-        })
+        .update({ processed: true, processed_at: new Date().toISOString(), chunk_count: chunkCount, last_error: null })
         .eq('id', document.id);
 
       summary.processed_ok++;
       console.log(`[${document.id}] ${document.filename} | ${mime || ext} | text_len=${textLen} | chunks=${chunkCount}`);
     } catch (err) {
-      const isOpenAIError = err?.name?.includes('OpenAI') || err?.status === 429;
+      const msg = err && err.message ? err.message : String(err);
+      const isOpenAIError = (err && err.name && String(err.name).includes('OpenAI')) || err?.status === 429;
+
       const update = isOpenAIError
-        ? { last_error: `Processing failed: ${err.message}`, retry_count: (document.retry_count || 0) + 1 }
-        : {
-            processed: true,
-            processed_at: new Date().toISOString(),
-            last_error: `Processing failed: ${err.message}`,
-            chunk_count: 0,
-          };
+        ? { last_error: `Processing failed: ${msg}`, retry_count: (document.retry_count || 0) + 1 }
+        : { processed: true, processed_at: new Date().toISOString(), last_error: `Processing failed: ${msg}`, chunk_count: 0 };
 
       await supabaseAdmin.from('documents_metadata').update(update).eq('id', document.id);
 
@@ -240,9 +210,10 @@
       }
     }
   } catch (err) {
+    const msg = err && err.message ? err.message : String(err);
     summary.failed++;
-    console.log(`[${document.id}] ${document.filename} | ${mime || ext} | result=fatal-${err.message}`);
-  }
-}
-
-main();
+    console.log(`[${document.id}] ${document.filename} | ${mime || ext} | result=fatal-${msg}`);
+  }
+}
+
+main();